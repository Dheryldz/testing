[![Build Status](https://secure.travis-ci.org/alexfernandez/testing.png)](http://travis-ci.org/alexfernandez/testing)

Simple async testing library for node.js.
Better suited to asynchronous tests than other libraries since it uses callbacks to get results.

Now shows results in pretty colors!

## Installation

Just run:
    $ npm install testing

Or add package testing to your package.json dependencies.

## Usage

Add asynchronous testing to your code very easily. Require testing:

```js
var testing = require('testing');
```

### Unit tests

Add a test function to your code, checking if results are what should be expected:
```js
    function testAdd(callback)
    {
		testing.assertEquals(add(1, 1), 2, 'Maths fail', callback);
		testing.success(callback);
    }
```
Run an async test to read the contents of a file and check it is not empty:
```js
    function testAsync(callback)
    {
        function fs.readFile('file.txt', function(error, result)
        {
            if (error)
            {
                testing.failure('File not read', callback);
            }
            testing.assert(result, 'Empty file', callback);
            testing.success(callback);
        });
    }
```
### Running all tests

Run all tests:
```js
    testing.run([
        testAdd,
        testAsync,
    ], callback);
```
Will run tests sequentially. Usually test are run inside an exported function `test`:
```js
    /**
     * Run package tests.
     */
    exports.test = function(callback)
    {   
        var tests = [
            testAdd,
            testAsync,
        ];
        testing.run(tests, callback);
    };  
        
    // run tests if invoked directly
    if (__filename == process.argv[1])
    {   
        exports.test(testing.show);
    }
```
All tests are run every time the file is invoked directly:
```js
    node my-file.js
```
The function `test` is exported so that tests from all source code files
can be required and run in sequence from a master file,
usually called `test.js` and placed in the root of the project.

### Running all tests in a project

If you want to run all tests in a project, you can pass a filename as a test:
```js
    var tests = [
        __dirname__ + '/lib/first.js',
        __dirname__ + '/lib/second.js',
    ];
    testing.run(tests, callback);
```
Each file should have its own exported test function.
This is a common practice in a global test file `test.js`.

## API

Implementation is very easy, based around three functions.

### Basics

Callbacks are used for asynchronous testing. They follow the usual node.js convention:
```js
    callback(error, result);
```
When no callback is passed, synchronous testing is performed.

#### testing.success([message], [callback])

Note success for the current test. An optional message is shown if there is no callback.

If there is a callback, then it is called with the message. Default message: true.

Example:
```js
    testing.success(callback);
```
#### testing.failure([message], [callback])

Note failure for the current test.

If the callback is present, calls the callback with the error:
```js
    callback(message);
```
Otherwise the message is shown using console.error(). Default message: 'Error'.

Example:
```js
    testing.failure('An error happened', callback);
```

#### testing.fail([message], [callback])

Alias to `testing.failure()`.

#### testing.run(tests, [timeout], [callback])

Run a set of tests. The first parameter is an object containing one attribute for every testing function.

The tests are considered as a failure when a certain configurable timeout has passed.
The timeout parameter is in milliseconds. The default is 2 seconds per test.

When the optional callback is given, it is called after a failure or the success of all tests.
The callback has this signature, following the usual Node.js syntax:

    function (error, result) {
        ...
    }

`error` will contain the results of the tests when they fail.
`result` will contain the results when they succeed.

Example:
```js
    testing.run({
        first: testFirst,
        second: testSecond,
    }, 1000, callback);
```
For each attribute, the key is used to display success; the value is a testing function that accepts an optional callback.

Note: testing uses async to run tests in series.

### Asserts

There are several utility methods for assertions.

#### testing.verify(condition, [message], [callback])
#### testing.assert(condition, [message], [callback])

Checks condition; if true, does nothing. Otherwise calls the callback passing the message, if present.

When there is no callback, just prints the message to console.log() for success, console.error() for errors.
Default message: 'Assertion error'.

Example:
```js
    testing.assert(shouldBeTrue(), 'shouldBeTrue() should return a truthy value', callback);
<<<<<<< HEAD

#### testing.equals(actual, expected, [message], [callback])
=======
```
>>>>>>> 8104cb79
#### testing.assertEquals(actual, expected, [message], [callback])

Check that the given values are equal. Uses weak equality (==).

Message and callback behave just like above.

Example:
<<<<<<< HEAD

    testing.equals(getOnePlusOne(), 2, 'getOnePlusOne() does not work', callback);

#### testing.notEquals(actual, unexpected, [message], [callback])
=======
```js
    testing.assertEquals(getOnePlusOne(), 2, 'getOnePlusOne() does not work', callback);
```
>>>>>>> 8104cb79
#### testing.assertNotEquals(actual, unexpected, [message], [callback])

Inverse of the above, check that the given values are *not* equal. Uses weak inequality (!=).

#### testing.contains(container, piece, [message], [callback])

Check that the container contains the piece.
Works for strings and arrays.

Message and callback behave just like above.

Example:

    testing.contains('Big string', 'g s', 'Does not contain', callback);

#### testing.check(error, [message], [callback])

Check there are no errors.
Almost the exact opposite of an assertion: if there is an error, count as a failure.
Otherwise, do nothing.

Example:
```js
    testing.check(error, 'There should be no errors', callback);
```
Similar to over the following code:
```js
    testing.assert(!error, 'There should be no errors', callback);
```
But with the advantage that it shows the actual error message should there be one.

### Showing results

You can use your own function to show results. The library provides a premade callback:

#### testing.show(error, result)

Show an error if present, a success if there was no error.

Example:
```js
    testing.run(tests, testing.show);
```
This line can be run at the end of every code file to run its set of tests.

#### testing.showComplete(error, result)

Like `testing.show()`, but shows the complete hierarchical tree of tests.
Test information is therefore duplicated: once shown while running,
another after all tests.

Example:
```js
    exports.test(testing.showComplete);
```
#### testing.toShow(tester)

Returns a function with a callback as parameter,
that runs the tests, shows results and invokes the callback.
Useful to insert in some callback loop.

Example:
```js
    var tasks = [testing.toShow(test1), testing.toShow(test2)];
    async.parallel(tasks, function()
    {
        console.log('All tests run');
    });
```
Runs a couple of tests in parallel, showing their results as they finish.

### Sample code

This library is tested using itself, check it out!
  https://github.com/alexfernandez/testing/blob/master/index.js

## License

(The MIT License)

Copyright (c) 2013 Alex Fernández <alexfernandeznpm@gmail.com>

Permission is hereby granted, free of charge, to any person obtaining a copy of this software and associated documentation files (the 'Software'), to deal in the Software without restriction, including without limitation the rights to use, copy, modify, merge, publish, distribute, sublicense, and/or sell copies of the Software, and to permit persons to whom the Software is furnished to do so, subject to the following conditions:

The above copyright notice and this permission notice shall be included in all copies or substantial portions of the Software.

THE SOFTWARE IS PROVIDED 'AS IS', WITHOUT WARRANTY OF ANY KIND, EXPRESS OR IMPLIED, INCLUDING BUT NOT LIMITED TO THE WARRANTIES OF MERCHANTABILITY, FITNESS FOR A PARTICULAR PURPOSE AND NONINFRINGEMENT. IN NO EVENT SHALL THE AUTHORS OR COPYRIGHT HOLDERS BE LIABLE FOR ANY CLAIM, DAMAGES OR OTHER LIABILITY, WHETHER IN AN ACTION OF CONTRACT, TORT OR OTHERWISE, ARISING FROM, OUT OF OR IN CONNECTION WITH THE SOFTWARE OR THE USE OR OTHER DEALINGS IN THE SOFTWARE.
<|MERGE_RESOLUTION|>--- conflicted
+++ resolved
@@ -178,13 +178,10 @@
 
 Example:
 ```js
-    testing.assert(shouldBeTrue(), 'shouldBeTrue() should return a truthy value', callback);
-<<<<<<< HEAD
+    testing.verify(shouldBeTrue(), 'shouldBeTrue() should return a truthy value', callback);
+```
 
 #### testing.equals(actual, expected, [message], [callback])
-=======
-```
->>>>>>> 8104cb79
 #### testing.assertEquals(actual, expected, [message], [callback])
 
 Check that the given values are equal. Uses weak equality (==).
@@ -192,16 +189,12 @@
 Message and callback behave just like above.
 
 Example:
-<<<<<<< HEAD
-
+
+```js
     testing.equals(getOnePlusOne(), 2, 'getOnePlusOne() does not work', callback);
+```
 
 #### testing.notEquals(actual, unexpected, [message], [callback])
-=======
-```js
-    testing.assertEquals(getOnePlusOne(), 2, 'getOnePlusOne() does not work', callback);
-```
->>>>>>> 8104cb79
 #### testing.assertNotEquals(actual, unexpected, [message], [callback])
 
 Inverse of the above, check that the given values are *not* equal. Uses weak inequality (!=).
